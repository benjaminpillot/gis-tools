--- conflicted
+++ resolved
@@ -21,8 +21,6 @@
 # TODO: use Dozier algorithm (1981)
 # TODO: use algorithm from A. James Stewart (1998)
 
-<<<<<<< HEAD
-=======
 
 @jit((float64[:], float64[:], float64[:], float64),  nopython=True)
 def dozier_queue(dem, x, y, theta):
@@ -127,7 +125,6 @@
 
 
 
->>>>>>> 7c9f907c
 def get_horizon(latitude, longitude, dem, ellipsoid=Ellipsoid("WGS84"), distance=0.5, precision=1):
     """ Compute local get_horizon obstruction from Digital Elevation Model
 
@@ -280,9 +277,6 @@
     term_1 = np.tan((np.pi/4) + (latitude/2))
     term_2 = ((1 - e * np.sin(latitude)) / (1 + e * np.sin(latitude))) ** (e / 2)
 
-<<<<<<< HEAD
-    return np.log(term_1 * term_2)
-=======
     return np.log(term_1 * term_2)
 
 
@@ -296,5 +290,4 @@
     with Timer() as t:
         dozier_queue(dem_lambert.raster_array.flatten(), dem_lambert.geo_grid.longitude.flatten(),
                      dem_lambert.geo_grid.latitude.flatten(), 5 * np.pi/180)
-    print("spent time: %s" % t)
->>>>>>> 7c9f907c
+    print("spent time: %s" % t)